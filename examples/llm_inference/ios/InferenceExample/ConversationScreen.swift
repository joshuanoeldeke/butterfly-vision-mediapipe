--- conflicted
+++ resolved
@@ -138,7 +138,6 @@
               let aString: AttributedString = self.getAString(item.content)
               Text(aString)
             }
-<<<<<<< HEAD
           }
         } else {
           Text(message.text)
@@ -152,20 +151,6 @@
         : Constants.userMessageBackgroundColor
       )
       .clipShape(RoundedRectangle(cornerRadius: Constants.messageBackgroundCornerRadius))
-=======
-        }()
-        Text(aString)
-        .padding(Constants.textMessagePadding)
-        .foregroundStyle(Constants.foregroundColor)
-        .background(
-          message.participant == .system
-            ? Constants.systemMessageBackgroundColor
-            : Constants.userMessageBackgroundColor
-        )
-        .clipShape(
-          RoundedRectangle(
-            cornerRadius: Constants.messageBackgroundCornerRadius))
->>>>>>> 5764172b
       if message.participant == .system {
         Spacer()
       }
