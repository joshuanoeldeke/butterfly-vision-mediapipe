<<<<<<< HEAD
# Uncomment the next line to define a global platform for your project
# platform :ios, '9.0'
#source 'https://github.com/priankakariatyml/mpp-task-pod-test.git'
=======
platform :ios, '15.0'

>>>>>>> 2a5f7fc4
target 'ObjectDetector' do

  use_frameworks!
  pod 'MediaPipeTasksVision', '0.10.3'

  # Pods for ObjectDetector
end

target 'ObjectDetectorTests' do
    inherit! :search_paths
    # Pods for testing
 end<|MERGE_RESOLUTION|>--- conflicted
+++ resolved
@@ -1,11 +1,5 @@
-<<<<<<< HEAD
-# Uncomment the next line to define a global platform for your project
-# platform :ios, '9.0'
-#source 'https://github.com/priankakariatyml/mpp-task-pod-test.git'
-=======
 platform :ios, '15.0'
 
->>>>>>> 2a5f7fc4
 target 'ObjectDetector' do
 
   use_frameworks!
